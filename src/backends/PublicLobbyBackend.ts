--- conflicted
+++ resolved
@@ -39,11 +39,7 @@
 	const consoleClr: ch.Chalk = skeldjs.ColorCodes[
 		colour as keyof typeof skeldjs.ColorCodes
 	]?.highlightHex
-<<<<<<< HEAD
 		? chalk.hex(skeldjs.ColorCodes[colour].highlightHex)
-=======
-		? chalk.hex(skeldjs.ColorCodes[colour]?.hex)
->>>>>>> 60a148a6
 		: chalk.gray;
 
 	return consoleClr(name) + " " + chalk.grey("(" + id + ")");
